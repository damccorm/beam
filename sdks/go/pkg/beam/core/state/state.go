--- conflicted
+++ resolved
@@ -20,24 +20,19 @@
 	"reflect"
 )
 
-<<<<<<< HEAD
-type TransactionType_Enum int32
-type StateType_Enum int32
+// TransactionTypeEnum represents the type of state transaction (e.g. set, clear)
+type TransactionTypeEnum int32
 
-const (
-	TransactionType_Set   TransactionType_Enum = 0
-	TransactionType_Clear TransactionType_Enum = 1
-	StateType_Value       StateType_Enum       = 0
-=======
-// TransactionTypeEnum represents the type of state transaction
-type TransactionTypeEnum int32
+// StateTypeEnum represents the type of a state instance (e.g. value, bag, etc...)
+type StateTypeEnum int32
 
 const (
 	// TransactionTypeSet is the set transaction type
 	TransactionTypeSet TransactionTypeEnum = 0
 	// TransactionTypeClear is the set transaction type
 	TransactionTypeClear TransactionTypeEnum = 1
->>>>>>> 7a469fd2
+	// StateTypeValue represents a value state
+	StateTypeValue StateTypeEnum = 0
 )
 
 var (
@@ -69,7 +64,7 @@
 type PipelineState interface {
 	StateKey() string
 	CoderType() reflect.Type
-	StateType() StateType_Enum
+	StateType() StateTypeEnum
 }
 
 // Value is used to read and write global pipeline state representing a single value.
@@ -128,8 +123,8 @@
 }
 
 // StateType returns the type of the state (in this case always Value).
-func (s Value[T]) StateType() StateType_Enum {
-	return StateType_Value
+func (s Value[T]) StateType() StateTypeEnum {
+	return StateTypeValue
 }
 
 // MakeValueState is a factory function to create an instance of ValueState with the given key.

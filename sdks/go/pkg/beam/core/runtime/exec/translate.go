// Licensed to the Apache Software Foundation (ASF) under one or more
// contributor license agreements.  See the NOTICE file distributed with
// this work for additional information regarding copyright ownership.
// The ASF licenses this file to You under the Apache License, Version 2.0
// (the "License"); you may not use this file except in compliance with
// the License.  You may obtain a copy of the License at
//
//    http://www.apache.org/licenses/LICENSE-2.0
//
// Unless required by applicable law or agreed to in writing, software
// distributed under the License is distributed on an "AS IS" BASIS,
// WITHOUT WARRANTIES OR CONDITIONS OF ANY KIND, either express or implied.
// See the License for the specific language governing permissions and
// limitations under the License.

package exec

import (
	"fmt"
	"math/rand"
	"strconv"
	"strings"

	"github.com/apache/beam/sdks/v2/go/pkg/beam/core/graph"
	"github.com/apache/beam/sdks/v2/go/pkg/beam/core/graph/coder"
	"github.com/apache/beam/sdks/v2/go/pkg/beam/core/graph/window"
	"github.com/apache/beam/sdks/v2/go/pkg/beam/core/runtime/graphx"
	v1pb "github.com/apache/beam/sdks/v2/go/pkg/beam/core/runtime/graphx/v1"
	"github.com/apache/beam/sdks/v2/go/pkg/beam/core/typex"
	"github.com/apache/beam/sdks/v2/go/pkg/beam/core/util/protox"
	"github.com/apache/beam/sdks/v2/go/pkg/beam/internal/errors"
	fnpb "github.com/apache/beam/sdks/v2/go/pkg/beam/model/fnexecution_v1"
	pipepb "github.com/apache/beam/sdks/v2/go/pkg/beam/model/pipeline_v1"
	"github.com/golang/protobuf/proto"
)

// TODO(lostluck): 2018/05/28 Extract these from the canonical enums in beam_runner_api.proto
const (
	urnDataSource                          = "beam:runner:source:v1"
	urnDataSink                            = "beam:runner:sink:v1"
	urnPerKeyCombinePre                    = "beam:transform:combine_per_key_precombine:v1"
	urnPerKeyCombineMerge                  = "beam:transform:combine_per_key_merge_accumulators:v1"
	urnPerKeyCombineExtract                = "beam:transform:combine_per_key_extract_outputs:v1"
	urnPerKeyCombineConvert                = "beam:transform:combine_per_key_convert_to_accumulators:v1"
	urnPairWithRestriction                 = "beam:transform:sdf_pair_with_restriction:v1"
	urnSplitAndSizeRestrictions            = "beam:transform:sdf_split_and_size_restrictions:v1"
	urnProcessSizedElementsAndRestrictions = "beam:transform:sdf_process_sized_element_and_restrictions:v1"
	urnTruncateSizedRestrictions           = "beam:transform:sdf_truncate_sized_restrictions:v1"
)

// UnmarshalPlan converts a model bundle descriptor into an execution Plan.
func UnmarshalPlan(desc *fnpb.ProcessBundleDescriptor) (*Plan, error) {
	b, err := newBuilder(desc)
	if err != nil {
		return nil, err
	}
	for id, transform := range desc.GetTransforms() {
		if transform.GetSpec().GetUrn() != urnDataSource {
			continue
		}
		if len(transform.GetOutputs()) != 1 {
			return nil, errors.Errorf("expected one output from DataSource, got %v", transform.GetOutputs())
		}

		port, cid, err := unmarshalPort(transform.GetSpec().GetPayload())
		if err != nil {
			return nil, err
		}

		u := &DataSource{UID: b.idgen.New()}
		u.Coder, err = b.coders.Coder(cid) // Expected to be windowed coder
		if err != nil {
			return nil, err
		}
		if !coder.IsW(u.Coder) {
			return nil, errors.Errorf("unwindowed coder %v on DataSource %v: %v", cid, id, u.Coder)
		}

		// There's only a single pair in this map, but a for loop range statement
		// is the easiest way to extract it, so this loop will iterate only once.
		for key, pid := range transform.GetOutputs() {
			u.SID = StreamID{PtransformID: id, Port: port}
			u.Name = key

			u.Out, err = b.makePCollection(pid)
			if err != nil {
				return nil, err
			}
			// Elide the PCollection Node for DataSources
			// DataSources can get byte samples directly, and can handle CoGBKs.
			// Copying the PCollection here is fine, as the PCollection will never
			// have used it's mutex yet.
			u.PCol = *u.Out.(*PCollection)
			u.Out = u.PCol.Out
			b.units = b.units[:len(b.units)-1]
		}

		b.units = append(b.units, u)
	}
	return b.build()
}

type builder struct {
	desc   *fnpb.ProcessBundleDescriptor
	coders *graphx.CoderUnmarshaller

	prev map[string]int      // PCollectionID -> #incoming
	succ map[string][]linkID // PCollectionID -> []linkID

	windowing map[string]*window.WindowingStrategy
	nodes     map[string]*PCollection // PCollectionID -> Node (cache)
	links     map[linkID]Node         // linkID -> Node (cache)

	units []Unit // result
	idgen *GenID
}

// linkID represents an incoming data link to an Node.
type linkID struct {
	to    string // TransformID
	input int    // input index. If > 0, it's a side input.
}

func newBuilder(desc *fnpb.ProcessBundleDescriptor) (*builder, error) {
	// Preprocess graph structure to allow insertion of Multiplex,
	// Flatten and Discard.

	prev := make(map[string]int)      // PCollectionID -> #incoming
	succ := make(map[string][]linkID) // PCollectionID -> []linkID

	for id, transform := range desc.GetTransforms() {
		if len(transform.GetSubtransforms()) > 0 {
			continue // ignore composites
		}

		input := unmarshalKeyedValues(transform.GetInputs())
		for i, from := range input {
			succ[from] = append(succ[from], linkID{id, i})
		}
		output := unmarshalKeyedValues(transform.GetOutputs())
		for _, to := range output {
			prev[to]++
		}
	}

	b := &builder{
		desc:   desc,
		coders: graphx.NewCoderUnmarshaller(desc.GetCoders()),

		prev: prev,
		succ: succ,

		windowing: make(map[string]*window.WindowingStrategy),
		nodes:     make(map[string]*PCollection),
		links:     make(map[linkID]Node),

		idgen: &GenID{},
	}
	return b, nil
}

func (b *builder) build() (*Plan, error) {
	return NewPlan(b.desc.GetId(), b.units)
}

func unmarshalWindowFn(wfn *pipepb.FunctionSpec) (*window.Fn, error) {
	switch urn := wfn.GetUrn(); urn {
	case graphx.URNGlobalWindowsWindowFn:
		return window.NewGlobalWindows(), nil

	case graphx.URNFixedWindowsWindowFn:
		var payload pipepb.FixedWindowsPayload
		if err := proto.Unmarshal(wfn.GetPayload(), &payload); err != nil {
			return nil, err
		}
		sizePB := payload.GetSize()
		if err := sizePB.CheckValid(); err != nil {
			return nil, err
		}
		size := sizePB.AsDuration()
		return window.NewFixedWindows(size), nil

	case graphx.URNSlidingWindowsWindowFn:
		var payload pipepb.SlidingWindowsPayload
		if err := proto.Unmarshal(wfn.GetPayload(), &payload); err != nil {
			return nil, err
		}
		periodPB := payload.GetPeriod()
		if err := periodPB.CheckValid(); err != nil {
			return nil, err
		}
		period := periodPB.AsDuration()

		sizePB := payload.GetSize()
		if err := sizePB.CheckValid(); err != nil {
			return nil, err
		}
		size := sizePB.AsDuration()

		return window.NewSlidingWindows(period, size), nil

	case graphx.URNSessionsWindowFn:
		var payload pipepb.SessionWindowsPayload
		if err := proto.Unmarshal(wfn.GetPayload(), &payload); err != nil {
			return nil, err
		}
		gapPB := payload.GetGapSize()
		if err := gapPB.CheckValid(); err != nil {
			return nil, err
		}
		gap := gapPB.AsDuration()
		return window.NewSessions(gap), nil

	default:
		return nil, errors.Errorf("unsupported window type: %v", urn)
	}
}

func unmarshalAndMakeWindowMapping(wmfn *pipepb.FunctionSpec) (WindowMapper, error) {
	switch urn := wmfn.GetUrn(); urn {
	case graphx.URNWindowMappingGlobal:
		return &windowMapper{wfn: window.NewGlobalWindows()}, nil
	case graphx.URNWindowMappingFixed:
		var payload pipepb.FixedWindowsPayload
		if err := proto.Unmarshal(wmfn.GetPayload(), &payload); err != nil {
			return nil, err
		}
		sizePB := payload.GetSize()
		if err := sizePB.CheckValid(); err != nil {
			return nil, err
		}
		size := sizePB.AsDuration()
		return &windowMapper{wfn: window.NewFixedWindows(size)}, nil
	case graphx.URNWindowMappingSliding:
		var payload pipepb.SlidingWindowsPayload
		if err := proto.Unmarshal(wmfn.GetPayload(), &payload); err != nil {
			return nil, err
		}
		periodPB := payload.GetPeriod()
		if err := periodPB.CheckValid(); err != nil {
			return nil, err
		}
		period := periodPB.AsDuration()

		sizePB := payload.GetSize()
		if err := sizePB.CheckValid(); err != nil {
			return nil, err
		}
		size := sizePB.AsDuration()
		return &windowMapper{wfn: window.NewSlidingWindows(period, size)}, nil
	default:
		return nil, fmt.Errorf("unsupported window mapping fn URN %v", urn)
	}
}

func (b *builder) makePCollections(out []string) ([]Node, error) {
	var ret []Node
	for _, o := range out {
		n, err := b.makePCollection(o)
		if err != nil {
			return nil, err
		}
		// This is the cleanest place to do this check and filtering,
		// since DataSinks don't know their inputs, due to the construction
		// call stack.
		// A Source->Sink is both uncommon and inefficent, with the Source eliding the
		// collection anyway.
		// TODO[BEAM-6374): Properly handle the multiplex and flatten cases.
		// Right now we just stop datasink collection.
		switch out := n.Out.(type) {
		case *DataSink:
			// We don't remove the PCollection from units here, since we
			// want to ensure it's included in snapshots.
			out.PCol = n
			ret = append(ret, out)
		default:
			ret = append(ret, n)
		}
	}
	return ret, nil
}

func (b *builder) makeCoderForPCollection(id string) (*coder.Coder, *coder.WindowCoder, error) {
	col, ok := b.desc.GetPcollections()[id]
	if !ok {
		return nil, nil, errors.Errorf("pcollection %v not found", id)
	}
	c, err := b.coders.Coder(col.CoderId)
	if err != nil {
		return nil, nil, err
	}
	if coder.IsW(c) {
		// TODO(herohde) 3/16/2018: remove potential WindowedValue from Dataflow.
		// However, windowing strategies are not yet passed through, so the main
		// path always gives us GlobalWindows.

		return coder.SkipW(c), c.Window, nil
	}

	ws, ok := b.desc.GetWindowingStrategies()[col.GetWindowingStrategyId()]
	if !ok {
		return nil, nil, errors.Errorf("windowing strategy %v not found", id)
	}
	wc, err := b.coders.WindowCoder(ws.GetWindowCoderId())
	if err != nil {
		return nil, nil, err
	}
	return c, wc, nil
}

func (b *builder) makePCollection(id string) (*PCollection, error) {
	if n, exists := b.nodes[id]; exists {
		return n, nil
	}

	list := b.succ[id]

	var u Node
	switch len(list) {
	case 0:
		// Discard.

		u = &Discard{UID: b.idgen.New()}

	case 1:
		out, err := b.makeLink(id, list[0])
		if err != nil {
			return nil, err
		}
		return b.newPCollectionNode(id, out)
	default:
		// Multiplex.

		out, err := b.makeLinks(id, list)
		if err != nil {
			return nil, err
		}
		u = &Multiplex{UID: b.idgen.New(), Out: out}
	}

	if count := b.prev[id]; count > 1 {
		// Guard node with Flatten, if needed.

		b.units = append(b.units, u)
		u = &Flatten{UID: b.idgen.New(), N: count, Out: u}
	}
	b.units = append(b.units, u)
	return b.newPCollectionNode(id, u)
}

func (b *builder) newPCollectionNode(id string, out Node) (*PCollection, error) {
	ec, _, err := b.makeCoderForPCollection(id)
	if err != nil {
		return nil, err
	}
	u := &PCollection{UID: b.idgen.New(), Out: out, PColID: id, Coder: ec, Seed: rand.Int63()}
	b.nodes[id] = u
	b.units = append(b.units, u)
	return u, nil
}

func (b *builder) makeLinks(from string, ids []linkID) ([]Node, error) {
	var ret []Node
	for _, id := range ids {
		n, err := b.makeLink(from, id)
		if err != nil {
			return nil, err
		}
		ret = append(ret, n)
	}
	return ret, nil
}

func (b *builder) makeLink(from string, id linkID) (Node, error) {
	if n, ok := b.links[id]; ok {
		return n, nil
	}

	// Process all incoming links for the edge and cache them. It thus doesn't matter
	// which exact link triggers the Node generation. The link caching is only needed
	// to process ParDo side inputs.

	transform := b.desc.GetTransforms()[id.to]
	urn := transform.GetSpec().GetUrn()
	payload := transform.GetSpec().GetPayload()

	// TODO(herohde) 1/25/2018: do we need to handle composites?

	out, err := b.makePCollections(unmarshalKeyedValues(transform.GetOutputs()))
	if err != nil {
		return nil, err
	}

	var u Node
	switch urn {
	case graphx.URNParDo,
		urnPerKeyCombinePre,
		urnPerKeyCombineMerge,
		urnPerKeyCombineExtract,
		urnPerKeyCombineConvert,
		urnPairWithRestriction,
		urnSplitAndSizeRestrictions,
		urnProcessSizedElementsAndRestrictions,
		urnTruncateSizedRestrictions:
		var data string
		var sides map[string]*pipepb.SideInput
		var userState map[string]*pipepb.StateSpec
		switch urn {
		case graphx.URNParDo,
			urnPairWithRestriction,
			urnSplitAndSizeRestrictions,
			urnProcessSizedElementsAndRestrictions,
			urnTruncateSizedRestrictions:
			var pardo pipepb.ParDoPayload
			if err := proto.Unmarshal(payload, &pardo); err != nil {
				return nil, errors.Wrapf(err, "invalid ParDo payload for %v", transform)
			}
			data = string(pardo.GetDoFn().GetPayload())
			sides = pardo.GetSideInputs()
			userState = pardo.GetStateSpecs()
		case urnPerKeyCombinePre, urnPerKeyCombineMerge, urnPerKeyCombineExtract, urnPerKeyCombineConvert:
			var cmb pipepb.CombinePayload
			if err := proto.Unmarshal(payload, &cmb); err != nil {
				return nil, errors.Wrapf(err, "invalid CombinePayload payload for %v", transform)
			}
			data = string(cmb.GetCombineFn().GetPayload())
		default:
			// TODO(herohde) 12/4/2017: we see DoFns directly with Dataflow. Handle that
			// case here, for now, so that the harness can use this logic.

			data = string(payload)
		}

		// TODO(herohde) 1/28/2018: Once Dataflow's fully off the old way,
		// we can simply switch on the ParDo DoFn URN directly.

		var tp v1pb.TransformPayload
		if err := protox.DecodeBase64(data, &tp); err != nil {
			return nil, errors.Wrapf(err, "invalid transform payload for %v", transform)
		}

		switch tpUrn := tp.GetUrn(); tpUrn {
		case graphx.URNDoFn:
			op, fn, _, in, _, err := graphx.DecodeMultiEdge(tp.GetEdge())
			if err != nil {
				return nil, err
			}

			switch op {
			case graph.ParDo:
				dofn, err := graph.AsDoFn(fn, graph.MainUnknown)
				if err != nil {
					return nil, err
				}
				switch urn {
				case urnPairWithRestriction:
					u = &PairWithRestriction{UID: b.idgen.New(), Fn: dofn, Out: out[0]}
				case urnSplitAndSizeRestrictions:
					u = &SplitAndSizeRestrictions{UID: b.idgen.New(), Fn: dofn, Out: out[0]}
				case urnTruncateSizedRestrictions:
					u = &TruncateSizedRestriction{UID: b.idgen.New(), Fn: dofn, Out: out[0]}
				default:
					n := &ParDo{UID: b.idgen.New(), Fn: dofn, Inbound: in, Out: out}
					n.PID = transform.GetUniqueName()

					input := unmarshalKeyedValues(transform.GetInputs())

					if len(userState) > 0 {
						stateIDToCoder := make(map[string]*coder.Coder)
						for key, spec := range userState {
							// TODO(#22736) - this will eventually need to be aware of which type of state its modifying to support non-Value state types.
							cID := spec.GetReadModifyWriteSpec().CoderId
							c, err := b.coders.Coder(cID)
							if err != nil {
								return nil, err
							}
<<<<<<< HEAD
							stateIdToCoder[key] = c
							sid := StreamID{
								Port:         Port{URL: b.desc.GetStateApiServiceDescriptor().GetUrl()},
								PtransformID: id.to,
							}

							ec, wc, err := b.makeCoderForPCollection(input[0])
							if err != nil {
								return nil, err
							}
							n.UState = NewUserStateAdapter(sid, coder.NewW(ec, wc), stateIdToCoder)
=======
							stateIDToCoder[key] = c
>>>>>>> 7a469fd2
						}
					}

					for i := 1; i < len(input); i++ {
						// TODO(https://github.com/apache/beam/issues/18602) Handle ViewFns for side inputs

						ec, wc, err := b.makeCoderForPCollection(input[i])
						if err != nil {
							return nil, err
						}

						sidePB, ok := sides[indexToInputId(i)]
						if !ok {
							return nil, fmt.Errorf("missing side input info for collection %v", input[i])
						}

						mapper, err := unmarshalAndMakeWindowMapping(sidePB.GetWindowMappingFn())
						if err != nil {
							return nil, err
						}

						sid := StreamID{
							Port:         Port{URL: b.desc.GetStateApiServiceDescriptor().GetUrl()},
							PtransformID: id.to,
						}
						sideInputID := fmt.Sprintf("i%v", i) // SideInputID (= local id, "iN")
						side := NewSideInputAdapter(sid, sideInputID, coder.NewW(ec, wc), mapper)
						n.Side = append(n.Side, side)
					}
					u = n
					if urn == urnProcessSizedElementsAndRestrictions {
						outputs := make([]string, len(transform.GetOutputs()))
						i := 0
						for out := range transform.GetOutputs() {
							outputs[i] = out
							i++
						}
						u = &ProcessSizedElementsAndRestrictions{PDo: n, TfId: id.to, outputs: outputs}
					} else if dofn.IsSplittable() {
						u = &SdfFallback{PDo: n}
					}
				}

			case graph.Combine:
				cn := &Combine{UID: b.idgen.New(), Out: out[0]}
				cn.Fn, err = graph.AsCombineFn(fn)
				if err != nil {
					return nil, err
				}
				cn.UsesKey = typex.IsKV(in[0].Type)

				cn.PID = transform.GetUniqueName()

				switch urn {
				case urnPerKeyCombinePre:
					inputs := unmarshalKeyedValues(transform.GetInputs())
					if len(inputs) != 1 {
						return nil, errors.Errorf("unexpected sideinput to combine: got %d, want 1", len(inputs))
					}
					ec, wc, err := b.makeCoderForPCollection(inputs[0])
					if err != nil {
						return nil, err
					}
					if !coder.IsKV(ec) {
						return nil, errors.Errorf("unexpected non-KV coder PCollection input to combine: %v", ec)
					}
					u = &LiftedCombine{Combine: cn, KeyCoder: ec.Components[0], WindowCoder: wc}
				case urnPerKeyCombineMerge:
					ma := &MergeAccumulators{Combine: cn}
					if pc, ok := ma.Out.(*PCollection); ok {
						if eo, ok := pc.Out.(*ExtractOutput); ok {
							// Strip PCollections from between MergeAccumulators and ExtractOutputs
							// as it's a synthetic PCollection.
							b.units = b.units[:len(b.units)-1]
							ma.Out = eo
						}
					}
					u = ma
				case urnPerKeyCombineExtract:
					u = &ExtractOutput{Combine: cn}
				case urnPerKeyCombineConvert:
					u = &ConvertToAccumulators{Combine: cn}
				default: // For unlifted combines
					u = cn
				}
			default:
				panic(fmt.Sprintf("Opcode should be one of ParDo or Combine, but it is: %v", op))
			}

		case graphx.URNIterableSideInputKey:
			u = &FixedKey{UID: b.idgen.New(), Key: []byte(iterableSideInputKey), Out: out[0]}

		case graphx.URNInject:
			c, _, err := b.makeCoderForPCollection(from)
			if err != nil {
				return nil, err
			}
			if !coder.IsKV(c) {
				return nil, errors.Errorf("unexpected inject coder: %v", c)
			}
			valCoder := c.Components[1]
			// JIRA BEAM-12438 - an extra LP coder can get added here, but isn't added
			// on decode. Strip them until we get a better fix.
			if valCoder.Kind == coder.LP {
				// strip unexpected length prefix coder.
				valCoder = valCoder.Components[0]
			}
			u = &Inject{UID: b.idgen.New(), N: (int)(tp.GetInject().GetN()), ValueEncoder: MakeElementEncoder(valCoder), Out: out[0]}

		case graphx.URNExpand:
			var pid string
			for _, id := range transform.GetOutputs() {
				pid = id
			}
			c, _, err := b.makeCoderForPCollection(pid)
			if err != nil {
				return nil, err
			}
			if !coder.IsCoGBK(c) {
				return nil, errors.Errorf("unexpected expand coder: %v", c)
			}

			var decoders []ElementDecoder
			for _, dc := range c.Components[1:] {
				decoders = append(decoders, MakeElementDecoder(dc))
			}
			// Strip PCollections from Expand nodes, as CoGBK metrics are handled by
			// the DataSource that preceeds them.
			trueOut := out[0].(*PCollection).Out
			b.units = b.units[:len(b.units)-1]
			u = &Expand{UID: b.idgen.New(), ValueDecoders: decoders, Out: trueOut}

		case graphx.URNReshuffleInput:
			_, w, err := b.makeCoderForPCollection(from)
			if err != nil {
				return nil, err
			}
			preservedCoderID := tp.GetReshuffle().GetCoderId()
			pc, err := unmarshalReshuffleCoders(preservedCoderID, tp.GetReshuffle().GetCoderPayloads())
			if err != nil {
				return nil, err
			}
			u = &ReshuffleInput{UID: b.idgen.New(), Seed: rand.Int63(), Coder: coder.NewW(pc, w), Out: out[0]}

		case graphx.URNReshuffleOutput:
			var pid string
			// There's only one output PCollection, and iterating through the map
			// is the only way to extract it.
			for _, id := range transform.GetOutputs() {
				pid = id
			}
			_, w, err := b.makeCoderForPCollection(pid)
			if err != nil {
				return nil, err
			}
			preservedCoderID := tp.GetReshuffle().GetCoderId()
			pc, err := unmarshalReshuffleCoders(preservedCoderID, tp.GetReshuffle().GetCoderPayloads())
			if err != nil {
				return nil, err
			}
			u = &ReshuffleOutput{UID: b.idgen.New(), Coder: coder.NewW(pc, w), Out: out[0]}

		default:
			return nil, errors.Errorf("unexpected payload: %v", &tp)
		}

	case graphx.URNWindow:
		var wp pipepb.WindowIntoPayload
		if err := proto.Unmarshal(payload, &wp); err != nil {
			return nil, errors.Wrapf(err, "invalid WindowInto payload for %v", transform)
		}
		wfn, err := unmarshalWindowFn(wp.GetWindowFn())
		if err != nil {
			return nil, err
		}
		u = &WindowInto{UID: b.idgen.New(), Fn: wfn, Out: out[0]}

	case graphx.URNFlatten:
		u = &Flatten{UID: b.idgen.New(), N: len(transform.Inputs), Out: out[0]}

		// Use the same flatten instance for all the inputs links to this transform.
		for i := 0; i < len(transform.Inputs); i++ {
			b.links[linkID{id.to, i}] = u
		}

	case urnDataSink:
		port, cid, err := unmarshalPort(payload)
		if err != nil {
			return nil, err
		}

		sink := &DataSink{UID: b.idgen.New()}
		sink.SID = StreamID{PtransformID: id.to, Port: port}
		sink.Coder, err = b.coders.Coder(cid) // Expected to be windowed coder
		if err != nil {
			return nil, err
		}
		if !coder.IsW(sink.Coder) {
			return nil, errors.Errorf("unwindowed coder %v on DataSink %v: %v", cid, id, sink.Coder)
		}
		u = sink

	default:
		panic(fmt.Sprintf("Unexpected transform URN: %v", urn))
	}

	b.links[id] = u
	b.units = append(b.units, u)
	return u, nil
}

func unmarshalReshuffleCoders(mainID string, payloads map[string][]byte) (*coder.Coder, error) {
	m := map[string]*pipepb.Coder{}
	for id, v := range payloads {
		pc := &pipepb.Coder{}
		if err := proto.Unmarshal(v, pc); err != nil {
			return nil, err
		}
		m[id] = pc
	}
	um := graphx.NewCoderUnmarshaller(m)
	return um.Coder(mainID)
}

// unmarshalKeyedValues converts a map {"i1": "b", ""i0": "a"} into an ordered list of
// of values: {"a", "b"}. If the keys are not in the expected format, the returned
// list does not guarantee any order, but will respect ordered values.
func unmarshalKeyedValues(m map[string]string) []string {
	if len(m) == 0 {
		return nil
	}
	if _, ok := m["bogus"]; ok && len(m) == 1 {
		return nil // Ignore special bogus node for legacy Dataflow.
	}

	// (1) Compute index. If generated by the marshaller, we have
	// a "iN" name that directly indicates the position.

	ordered := make(map[int]string)
	var unordered []string

	for key := range m {
		if i, err := inputIdToIndex(key); err == nil {
			if i < len(m) {
				ordered[i] = key
				continue
			} // else: out-of-range index.
		} // else: not in "iN" form.

		unordered = append(unordered, key)
	}

	// (2) Impose order, to the extent present, on values.

	ret := make([]string, len(m))
	k := 0
	for i := 0; i < len(ret); i++ {
		if key, ok := ordered[i]; ok {
			ret[i] = m[key]
		} else {
			ret[i] = m[unordered[k]]
			k++
		}
	}
	return ret
}

// inputIdToIndex converts a local input ID for a transform into an index. Use
// this to avoid relying on format details for input IDs.
//
// Currently, expects IDs in the format "iN" where N is the index. If the ID is
// in an invalid form, returns an error.
func inputIdToIndex(id string) (int, error) {
	if !strings.HasPrefix(id, "i") {
		return 0, errors.New("invalid input ID format")
	}
	return strconv.Atoi(strings.TrimPrefix(id, "i"))
}

// indexToInputId converts an index into a local input ID for a transform. Use
// this to avoid relying on format details for input IDs.
func indexToInputId(i int) string {
	return "i" + strconv.Itoa(i)
}

func unmarshalPort(data []byte) (Port, string, error) {
	var port fnpb.RemoteGrpcPort
	if err := proto.Unmarshal(data, &port); err != nil {
		return Port{}, "", err
	}
	return Port{
		URL: port.GetApiServiceDescriptor().GetUrl(),
	}, port.CoderId, nil
}<|MERGE_RESOLUTION|>--- conflicted
+++ resolved
@@ -474,8 +474,7 @@
 							if err != nil {
 								return nil, err
 							}
-<<<<<<< HEAD
-							stateIdToCoder[key] = c
+							stateIDToCoder[key] = c
 							sid := StreamID{
 								Port:         Port{URL: b.desc.GetStateApiServiceDescriptor().GetUrl()},
 								PtransformID: id.to,
@@ -485,10 +484,7 @@
 							if err != nil {
 								return nil, err
 							}
-							n.UState = NewUserStateAdapter(sid, coder.NewW(ec, wc), stateIdToCoder)
-=======
-							stateIDToCoder[key] = c
->>>>>>> 7a469fd2
+							n.UState = NewUserStateAdapter(sid, coder.NewW(ec, wc), stateIDToCoder)
 						}
 					}
 

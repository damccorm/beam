--- conflicted
+++ resolved
@@ -87,16 +87,15 @@
 }
 
 // ReadValueState reads a value state from the State API
-<<<<<<< HEAD
-func (s *stateProvider) ReadValueState(userStateId string) (interface{}, []state.Transaction, error) {
-	initialValue, ok := s.initialValueByKey[userStateId]
+func (s *stateProvider) ReadValueState(userStateID string) (interface{}, []state.Transaction, error) {
+	initialValue, ok := s.initialValueByKey[userStateID]
 	if !ok {
-		rw, err := s.getReader(userStateId)
+		rw, err := s.getReader(userStateID)
 		if err != nil {
 			return nil, nil, err
 		}
 		// TODO(now) - move this to userstate.go and store the encoder/decoders by key
-		dec := MakeElementDecoder(s.codersByKey[userStateId])
+		dec := MakeElementDecoder(s.codersByKey[userStateID])
 		resp, err := dec.Decode(rw)
 		if err != nil && err != io.EOF {
 			return nil, nil, err
@@ -107,23 +106,17 @@
 		initialValue = resp.Elm
 	}
 
-	transactions, ok := s.transactionsByKey[userStateId]
+	transactions, ok := s.transactionsByKey[userStateID]
 	if !ok {
 		transactions = []state.Transaction{}
 	}
 
 	return initialValue, transactions, nil
-=======
-func (s *stateProvider) ReadValueState(userStateID string) (interface{}, []state.Transaction, error) {
-	// TODO(#22736) - read from the state api.
-	return nil, nil, errors.New("stateful DoFns are not supported yet")
->>>>>>> 7a469fd2
 }
 
 // WriteValueState writes a value state to the State API
 // For value states, this is done by clearing a bag state and writing a value to it.
 func (s *stateProvider) WriteValueState(val state.Transaction) error {
-<<<<<<< HEAD
 	cl, err := s.getClearer(val.Key)
 	if err != nil {
 		return err
@@ -192,10 +185,6 @@
 		s.clearersByKey[userStateId] = w
 		return s.clearersByKey[userStateId], nil
 	}
-=======
-	// TODO(#22736) - read from the state api.
-	return errors.New("stateful DoFns are not supported yet")
->>>>>>> 7a469fd2
 }
 
 // Invoke invokes the fn with the given values. The extra values must match the non-main

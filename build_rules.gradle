/*
 * Licensed to the Apache Software Foundation (ASF) under one
 * or more contributor license agreements.  See the NOTICE file
 * distributed with this work for additional information
 * regarding copyright ownership.  The ASF licenses this file
 * to you under the Apache License, Version 2.0 (the
 * License); you may not use this file except in compliance
 * with the License.  You may obtain a copy of the License at
 *
 *     http://www.apache.org/licenses/LICENSE-2.0
 *
 * Unless required by applicable law or agreed to in writing, software
 * distributed under the License is distributed on an AS IS BASIS,
 * WITHOUT WARRANTIES OR CONDITIONS OF ANY KIND, either express or implied.
 * See the License for the specific language governing permissions and
 * limitations under the License.
 */

// This file contains common build rules that are to be applied
// to all projects and also a set of methods called applyXYZNature which
// sets up common build rules for sub-projects with the same needs.
//
// The supported list of natures are:
//  * Java   - Configures plugins commonly found in Java projects
//  * Go     - Configures plugins commonly found in Go projects
//  * Docker - Configures plugins commonly used to build Docker containers
//  * Grpc   - Configures plugins commonly used to generate source from protos
//  * Avro   - Configures plugins commonly used to generate source from Avro specifications
//
// For example, see applyJavaNature below.

println "Applying build_rules.gradle to $project.name"

/*************************************************************************************************/
// Apply common properties/repositories and tasks to all projects.

// Create a function which returns true iff we are performing a release.
def isRelease() {
  return project.hasProperty('release')
}

group = 'org.apache.beam'

// Automatically use the official release version if we are performing a release
// otherwise append '-SNAPSHOT'
version = '2.5.0'
if (!isRelease()) {
  version += '-SNAPSHOT'
}

// Define the default set of repositories for all builds.
repositories {
  maven { url offlineRepositoryRoot }

  // To run gradle in offline mode, one must first invoke
  // 'updateOfflineRepository' to create an offline repo
  // inside the root project directory. See the application
  // of the offline repo plugin within build_rules.gradle
  // for further details.
  if (gradle.startParameter.isOffline()) {
    return
  }

  mavenLocal()
  mavenCentral()
  jcenter()

  // Spring for resolving pentaho dependency.
  maven { url "https://repo.spring.io/plugins-release/" }

  // Release staging repository
  maven { url "https://oss.sonatype.org/content/repositories/staging/" }

  // Apache nightly snapshots
  maven { url "https://repository.apache.org/snapshots" }

  // Apache release snapshots
  maven { url "https://repository.apache.org/content/repositories/releases" }
}

// Apply a plugin which enables configuring projects imported into Intellij.
apply plugin: "idea"

// Provide code coverage
// TODO: Should this only apply to Java projects?
apply plugin: "jacoco"

// Apply a plugin which provides tasks for dependency / property / task reports.
// See https://docs.gradle.org/current/userguide/project_reports_plugin.html
// for further details. This is typically very useful to look at the "htmlDependencyReport"
// when attempting to resolve dependency issues.
apply plugin: "project-report"

// Apply a task dependency visualization plugin which creates a ".dot" file in the build directory
// giving the task dependencies for the current build. Unfortunately this creates a ".dot" file
// in each sub-projects report output directory.
// See https://github.com/mmalohlava/gradle-visteg for further details.
apply plugin: "cz.malohlava.visteg"

// Apply a plugin which provides the 'updateOfflineRepository' task that creates an offline
// repository. This offline repository satisfies all Gradle build dependencies and Java
// project dependencies. The offline repository is placed within $rootDir/offline-repo
// but can be overridden by specifying the 'offlineRepositoryRoot' Gradle option.
// Note that parallel build must be disabled when executing 'updateOfflineRepository'
// by specifying '-Dorg.gradle.parallel=false', see
// https://github.com/mdietrichstein/gradle-offline-dependencies-plugin/issues/3
apply plugin: "io.pry.gradle.offline_dependencies"

offlineDependencies {
  repositories {
    maven { url offlineRepositoryRoot }
    mavenLocal()
    mavenCentral()
    jcenter()
    maven { url "https://plugins.gradle.org/m2/" }
    maven { url "http://repo.spring.io/plugins-release" }
  }

  includeSources = false
  includeJavadocs = false
  includeIvyXmls = false
}

/*************************************************************************************************/
// Define and export a map dependencies shared across multiple sub-projects.
//
// Example usage:
// configuration {
//   shadow library.java.avro
//   shadowTest library.java.junit
// }

// These versions are defined here because they represent
// a dependency version which should match across multiple
// Maven artifacts.
def google_cloud_bigdataoss_version = "1.4.5"
def bigtable_version = "1.0.0"
def bigtable_proto_version = "1.0.0-pre3"
def google_clients_version = "1.22.0"
def google_auth_version = "0.7.1"
def grpc_version = "1.2.0"
def protobuf_version = "3.2.0"
def guava_version = "20.0"
def netty_version = "4.1.8.Final"
def grpc_google_common_protos = "0.1.9"
def hamcrest_version = "1.3"
def hadoop_version = "2.7.3"
def jackson_version = "2.8.9"
def spark_version = "2.3.0"
def pubsub_grpc_version = "0.1.18"
def apex_core_version = "3.6.0"
def apex_malhar_version = "3.4.0"
def postgres_version = "9.4.1212.jre7"
def jaxb_api_version = "2.2.12"

// A map of maps containing common libraries used per language. To use:
// dependencies {
//   shadow library.java.slf4j_api
// }
ext.library = [
  java: [
    activemq_amqp: "org.apache.activemq:activemq-amqp:5.13.1",
    activemq_broker: "org.apache.activemq:activemq-broker:5.13.1",
    activemq_client: "org.apache.activemq:activemq-client:5.13.1",
    activemq_jaas: "org.apache.activemq:activemq-jaas:5.13.1",
    activemq_junit: "org.apache.activemq.tooling:activemq-junit:5.13.1",
    activemq_kahadb_store: "org.apache.activemq:activemq-kahadb-store:5.13.1",
    activemq_mqtt: "org.apache.activemq:activemq-mqtt:5.13.1",
    apex_common: "org.apache.apex:apex-common:$apex_core_version",
    apex_engine: "org.apache.apex:apex-engine:$apex_core_version",
    args4j: "args4j:args4j:2.33",
    avro: "org.apache.avro:avro:1.8.2",
    bigdataoss_gcsio: "com.google.cloud.bigdataoss:gcsio:$google_cloud_bigdataoss_version",
    bigdataoss_util: "com.google.cloud.bigdataoss:util:$google_cloud_bigdataoss_version",
    bigtable_client_core: "com.google.cloud.bigtable:bigtable-client-core:$bigtable_version",
    bigtable_protos: "com.google.cloud.bigtable:bigtable-protos:$bigtable_proto_version",
    byte_buddy: "net.bytebuddy:byte-buddy:1.7.10",
    commons_compress: "org.apache.commons:commons-compress:1.16.1",
    commons_csv: "org.apache.commons:commons-csv:1.4",
    commons_io_1x: "commons-io:commons-io:1.3.2",
    commons_io_2x: "commons-io:commons-io:2.5",
    commons_lang3: "org.apache.commons:commons-lang3:3.6",
    datastore_v1_proto_client: "com.google.cloud.datastore:datastore-v1-proto-client:1.4.0",
    datastore_v1_protos: "com.google.cloud.datastore:datastore-v1-protos:1.3.0",
    error_prone_annotations: "com.google.errorprone:error_prone_annotations:2.0.15",
    findbugs_annotations: "com.github.stephenc.findbugs:findbugs-annotations:1.3.9-1",
    findbugs_jsr305: "com.google.code.findbugs:jsr305:3.0.1",
    gax_grpc: "com.google.api:gax-grpc:0.20.0",
    google_api_client: "com.google.api-client:google-api-client:$google_clients_version",
    google_api_client_jackson2: "com.google.api-client:google-api-client-jackson2:$google_clients_version",
    google_api_client_java6: "com.google.api-client:google-api-client-java6:$google_clients_version",
    google_api_common: "com.google.api:api-common:1.0.0-rc2",
    google_api_services_bigquery: "com.google.apis:google-api-services-bigquery:v2-rev374-$google_clients_version",
    google_api_services_clouddebugger: "com.google.apis:google-api-services-clouddebugger:v2-rev8-$google_clients_version",
    google_api_services_cloudresourcemanager: "com.google.apis:google-api-services-cloudresourcemanager:v1-rev6-$google_clients_version",
    google_api_services_dataflow: "com.google.apis:google-api-services-dataflow:v1b3-rev221-$google_clients_version",
    google_api_services_pubsub: "com.google.apis:google-api-services-pubsub:v1-rev10-$google_clients_version",
    google_api_services_storage: "com.google.apis:google-api-services-storage:v1-rev71-$google_clients_version",
    google_auth_library_credentials: "com.google.auth:google-auth-library-credentials:$google_auth_version",
    google_auth_library_oauth2_http: "com.google.auth:google-auth-library-oauth2-http:$google_auth_version",
    google_cloud_core: "com.google.cloud:google-cloud-core:1.0.2",
    google_cloud_core_grpc: "com.google.cloud:google-cloud-core-grpc:$grpc_version",
    google_cloud_dataflow_java_proto_library_all: "com.google.cloud.dataflow:google-cloud-dataflow-java-proto-library-all:0.5.160304",
    google_cloud_spanner: "com.google.cloud:google-cloud-spanner:0.20.0b-beta",
    google_http_client: "com.google.http-client:google-http-client:$google_clients_version",
    google_http_client_jackson: "com.google.http-client:google-http-client-jackson:$google_clients_version",
    google_http_client_jackson2: "com.google.http-client:google-http-client-jackson2:$google_clients_version",
    google_http_client_protobuf: "com.google.http-client:google-http-client-protobuf:$google_clients_version",
    google_oauth_client: "com.google.oauth-client:google-oauth-client:$google_clients_version",
    google_oauth_client_java6: "com.google.oauth-client:google-oauth-client-java6:$google_clients_version",
    grpc_all: "io.grpc:grpc-all:$grpc_version",
    grpc_auth: "io.grpc:grpc-auth:$grpc_version",
    grpc_core: "io.grpc:grpc-core:$grpc_version",
    grpc_google_cloud_pubsub_v1: "com.google.api.grpc:grpc-google-cloud-pubsub-v1:$pubsub_grpc_version",
    grpc_protobuf: "io.grpc:grpc-protobuf:$grpc_version",
    grpc_protobuf_lite: "io.grpc:grpc-protobuf-lite:$grpc_version",
    grpc_netty: "io.grpc:grpc-netty:$grpc_version",
    grpc_stub: "io.grpc:grpc-stub:$grpc_version",
    guava: "com.google.guava:guava:$guava_version",
    guava_testlib: "com.google.guava:guava-testlib:$guava_version",
    hadoop_client: "org.apache.hadoop:hadoop-client:$hadoop_version",
    hadoop_common: "org.apache.hadoop:hadoop-common:$hadoop_version",
    hadoop_mapreduce_client_core: "org.apache.hadoop:hadoop-mapreduce-client-core:$hadoop_version",
    hadoop_minicluster: "org.apache.hadoop:hadoop-minicluster:$hadoop_version",
    hadoop_hdfs: "org.apache.hadoop:hadoop-hdfs:$hadoop_version",
    hadoop_hdfs_tests: "org.apache.hadoop:hadoop-hdfs:$hadoop_version:tests",
    hamcrest_core: "org.hamcrest:hamcrest-core:$hamcrest_version",
    hamcrest_library: "org.hamcrest:hamcrest-library:$hamcrest_version",
    jackson_annotations: "com.fasterxml.jackson.core:jackson-annotations:$jackson_version",
    jackson_core: "com.fasterxml.jackson.core:jackson-core:$jackson_version",
    jackson_databind: "com.fasterxml.jackson.core:jackson-databind:$jackson_version",
    jackson_dataformat_cbor: "com.fasterxml.jackson.dataformat:jackson-dataformat-cbor:$jackson_version",
    jackson_dataformat_yaml: "com.fasterxml.jackson.dataformat:jackson-dataformat-yaml:$jackson_version",
    jackson_module_scala: "com.fasterxml.jackson.module:jackson-module-scala_2.11:$jackson_version",
    jaxb_api: "javax.xml.bind:jaxb-api:$jaxb_api_version",
    joda_time: "joda-time:joda-time:2.4",
    junit: "junit:junit:4.12",
    kafka_clients: "org.apache.kafka:kafka-clients:1.0.0",
    malhar_library: "org.apache.apex:malhar-library:$apex_malhar_version",
    mockito_core: "org.mockito:mockito-core:1.9.5",
    netty_handler: "io.netty:netty-handler:$netty_version",
    netty_tcnative_boringssl_static: "io.netty:netty-tcnative-boringssl-static:1.1.33.Fork26",
    netty_transport_native_epoll: "io.netty:netty-transport-native-epoll:$netty_version",
    postgres: "org.postgresql:postgresql:$postgres_version",
    protobuf_java: "com.google.protobuf:protobuf-java:$protobuf_version",
    protobuf_java_util: "com.google.protobuf:protobuf-java-util:$protobuf_version",
    proto_google_cloud_pubsub_v1: "com.google.api.grpc:proto-google-cloud-pubsub-v1:$pubsub_grpc_version",
    proto_google_cloud_spanner_admin_database_v1: "com.google.api.grpc:proto-google-cloud-spanner-admin-database-v1:$grpc_google_common_protos",
    proto_google_common_protos: "com.google.api.grpc:proto-google-common-protos:$grpc_google_common_protos",
    slf4j_api: "org.slf4j:slf4j-api:1.7.25",
    slf4j_simple: "org.slf4j:slf4j-simple:1.7.25",
    slf4j_jdk14: "org.slf4j:slf4j-jdk14:1.7.25",
    slf4j_log4j12: "org.slf4j:slf4j-log4j12:1.7.25",
    snappy_java: "org.xerial.snappy:snappy-java:1.1.4",
    spark_core: "org.apache.spark:spark-core_2.11:$spark_version",
    spark_network_common: "org.apache.spark:spark-network-common_2.11:$spark_version",
    spark_streaming: "org.apache.spark:spark-streaming_2.11:$spark_version",
    stax2_api: "org.codehaus.woodstox:stax2-api:3.1.4",
    woodstox_core_asl: "org.codehaus.woodstox:woodstox-core-asl:4.4.1",
  ],
  // For generating pom.xml from archetypes.
  maven: [
    maven_compiler_plugin: "maven-plugins:maven-compiler-plugin:3.7.0",
    maven_exec_plugin: "maven-plugins:maven-exec-plugin:1.6.0",
    maven_jar_plugin: "maven-plugins:maven-jar-plugin:3.0.2",
    maven_shade_plugin: "maven-plugins:maven-shade-plugin:3.1.0",
    maven_surefire_plugin: "maven-plugins:maven-surefire-plugin:2.21.0",
  ],
]

/*************************************************************************************************/

// Returns a string representing the relocated path to be used with the shadow plugin when
// given a suffix such as "com.google.common".
ext.getJavaRelocatedPath = { String suffix ->
  return ("org.apache.beam.repackaged."
          + project.name.replace("-", "_")
          + "."
          + suffix)
}

// A class defining the set of configurable properties accepted by applyJavaNature
class JavaNatureConfiguration {
  double javaVersion = 1.8        // Controls the JDK source language and target compatibility
  boolean enableFindbugs = true   // Controls whether the findbugs plugin is enabled and configured
  boolean enableShadow = true     // Controls whether the shadow plugin is enabled and configured
}

// Configures a project with a default set of plugins that should apply to all Java projects.
//
// Users should invoke this method using Groovy map syntax. For example:
// applyJavaNature(javaVersion: 1.8)
//
// See JavaNatureConfiguration for the set of accepted properties.
//
// The following plugins are enabled:
//  * java
//  * maven
//  * net.ltgt.apt (plugin to configure annotation processing tool)
//  * propdeps (provide optional and provided dependency configurations)
//  * propdeps-maven (configure Maven pom generation to understand optional and provided dependency configurations)
//  * checkstyle
//  * findbugs
//  * shadow
//  * com.diffplug.gradle.spotless (code style plugin)
//
// Dependency Management for Java Projects
// ---------------------------------------
//
// By default, the shadow plugin is enabled to perform shading of commonly found dependencies.
// Because of this it is important that dependencies are added to the correct configuration.
// Dependencies should fall into one of these four configurations:
//  * compile     - Required during compilation or runtime of the main source set.
//                  This configuration represents all dependencies that much also be shaded away
//                  otherwise the generated Maven pom will be missing this dependency.
//  * shadow      - Required during compilation or runtime of the main source set.
//                  Will become a runtime dependency of the generated Maven pom.
//  * testCompile - Required during compilation or runtime of the test source set.
//                  This must be shaded away in the shaded test jar.
//  * shadowTest  - Required during compilation or runtime of the test source set.
//                  TODO: Figure out whether this should be a test scope dependency
//                  of the generated Maven pom.
//
// When creating a cross-project dependency between two Java projects, one should only rely on the shaded configurations.
// This allows for compilation/test execution to occur against the final artifact that will be provided to users.
// This is by done by referencing the "shadow" or "shadowTest" configuration as so:
//   dependencies {
//     shadow project(path: "other:java:project1", configuration: "shadow")
//     shadowTest project(path: "other:java:project2", configuration: "shadowTest")
//   }
// This will ensure the correct set of transitive dependencies from those projects are correctly added to the
// main and test source set runtimes.

ext.applyJavaNature = {
  println "applyJavaNature with " + (it ? "$it" : "default configuration") + " for project $project.name"
  // Use the implicit it parameter of the closure to handle zero argument or one argument map calls.
  JavaNatureConfiguration configuration = it ? it as JavaNatureConfiguration : new JavaNatureConfiguration()
  apply plugin: "java"

  // Configure the Java compiler source language and target compatibility levels. Also ensure that
  // we configure the Java compiler to use UTF-8.
  sourceCompatibility = configuration.javaVersion
  targetCompatibility = configuration.javaVersion
  tasks.withType(JavaCompile) {
    options.encoding = "UTF-8"
    options.compilerArgs += ["-Xlint:all","-Xlint:-options","-Xlint:-cast","-Xlint:-deprecation","-Xlint:-processing","-Xlint:-rawtypes","-Xlint:-serial","-Xlint:-try","-Xlint:-unchecked","-Xlint:-varargs","-parameters"]
  }

  // Configure the default test tasks set of tests executed
  // to match the equivalent set that is executed by the maven-surefire-plugin.
  // See http://maven.apache.org/components/surefire/maven-surefire-plugin/test-mojo.html
  test {
    include "**/Test*.class"
    include "**/*Test.class"
    include "**/*Tests.class"
    include "**/*TestCase.class"
  }

  // Configure all test tasks to use JUnit
  tasks.withType(Test) {
    useJUnit { }
  }

  // Ensure that tests are packaged and part of the artifact set.
  task packageTests(type: Jar) {
    classifier = 'tests'
    from sourceSets.test.output
  }
  artifacts.archives packageTests

  // Configures annotation processing for commonly used annotation processors
  // across all Java projects.
  apply plugin: "net.ltgt.apt"
  dependencies {
    // Note that these plugins specifically use the compileOnly and testCompileOnly
    // configurations because they are never required to be shaded or become a
    // dependency of the output.
    def auto_value = "com.google.auto.value:auto-value:1.5.3"
    def auto_service = "com.google.auto.service:auto-service:1.0-rc2"

    compileOnly auto_value
    apt auto_value
    testCompileOnly auto_value
    testApt auto_value

    compileOnly auto_service
    apt auto_service
    testCompileOnly auto_service
    testApt auto_service
  }

  // Add the optional and provided configurations for dependencies
  // TODO: Either remove these plugins and find another way to generate the Maven poms
  // with the correct dependency scopes configured.
  apply plugin: 'propdeps'
  apply plugin: 'propdeps-maven'

  // Configures a checkstyle plugin enforcing a set of rules and also allows for a set of
  // suppressions.
  apply plugin: 'checkstyle'
  tasks.withType(Checkstyle) {
    configFile = project(":").file("sdks/java/build-tools/src/main/resources/beam/checkstyle.xml")
    configProperties = [ "checkstyle.suppressions.file": project(":").file("sdks/java/build-tools/src/main/resources/beam/suppressions.xml") ]
    showViolations = true
    maxErrors = 0
  }
  checkstyle {
    toolVersion = "8.7"
  }

  // Apply the eclipse and apt-eclipse plugins.  This adds the "eclipse" task and
  // connects the apt-eclipse plugin to update the eclipse project files
  // with the instructions needed to run apt within eclipse to handle the AutoValue
  // and additional annotations
  apply plugin: 'eclipse'
  apply plugin: "net.ltgt.apt-eclipse"

  // Enables a plugin which can apply code formatting to source.
  // TODO: Should this plugin be enabled for all projects?
  apply plugin: "com.diffplug.gradle.spotless"

  // Enables a plugin which performs code analysis for common bugs.
  // This plugin is configured to only analyze the "main" source set.
  if (configuration.enableFindbugs) {
    apply plugin: 'findbugs'
    findbugs {
      excludeFilter = rootProject.file('sdks/java/build-tools/src/main/resources/beam/findbugs-filter.xml')
      sourceSets = [sourceSets.main]
    }
    tasks.withType(FindBugs) {
      reports {
        html.enabled = true
        xml.enabled = false
      }
    }
  }

  // Enables a plugin which can perform shading of classes. See the general comments
  // above about dependency management for Java projects and how the shadow plugin
  // is expected to be used for the different Gradle configurations.
  //
  // TODO: Enforce all relocations are always performed to:
  // getJavaRelocatedPath(package_suffix) where package_suffix is something like "com.google.commmon"
  if (configuration.enableShadow) {
    apply plugin: 'com.github.johnrengelman.shadow'

    // Shade guava in all our dependencies.
    shadowJar {
      classifier = "shaded"
      mergeServiceFiles()
      dependencies {
        exclude(".*")
        include(dependency(library.java.guava))
      }
      relocate("com.google.common", getJavaRelocatedPath("com.google.common")) {
        // com.google.common is too generic, need to exclude guava-testlib
        exclude "com.google.common.collect.testing.**"
        exclude "com.google.common.escape.testing.**"
        exclude "com.google.common.testing.**"
        exclude "com.google.common.util.concurrent.testing.**"
      }
    }

    // Create a new configuration 'shadowTest' like 'shadow' for the test scope
    configurations {
      shadow {
        description = "Dependencies for shaded source set 'main'"
      }
      compile.extendsFrom shadow
      shadowTest {
        description = "Dependencies for shaded source set 'test'"
        extendsFrom shadow
      }
      testCompile.extendsFrom shadowTest
    }
    // Ensure that shaded classes are part of the artifact set.
    artifacts.archives shadowJar

    // TODO: Support publishing artifacts that aren't the shaded jar.
    task sourcesJar(type: Jar) {
      from sourceSets.main.allSource
      classifier = 'sources'
    }
    artifacts.archives sourcesJar

    task testSourcesJar(type: Jar) {
      from sourceSets.test.allSource
      classifier = 'test-sources'
    }
    artifacts.archives testSourcesJar

    task javadocJar(type: Jar, dependsOn: javadoc) {
      classifier = 'javadoc'
      from javadoc.destinationDir
    }
    artifacts.archives javadocJar

    if (isRelease() || project.hasProperty('publishing')) {
<<<<<<< HEAD
      if (isRelease()) {
        signing {
          useGpgCmd()
          required { isRelease() }
          sign configurations.archives
        }
=======
      apply plugin: "maven-publish"
      apply plugin: "signing"

      signing {
        useGpgCmd()
        required { isRelease() }
        sign configurations.archives
>>>>>>> 88d8a503
      }

      uploadArchives {
        repositories {
          mavenDeployer {
            beforeDeployment { MavenDeployment deployment -> isRelease() && signing.signPom(deployment) }
          }
        }
      }

      model {
        tasks.generatePomFileForMavenJavaPublication {
          destination = file("$buildDir/generated-pom.xml")
        }
        tasks.publishMavenJavaPublicationToMavenLocal {
          if (isRelease()) {
            dependsOn project.tasks.signArchives
          }
        }
        tasks.publishMavenJavaPublicationToMavenRepository {
          if (isRelease()) {
            dependsOn project.tasks.signArchives
          }
        }
      }

      // If a publication artifact id is supplied, publish the shadow jar.
      publishing {
        repositories {
          maven {
            url (project.properties["distMgmtSnapshotsUrl"] ?: isRelease() ? 'https://repository.apache.org/service/local/staging/deploy/maven2'
                    : 'https://repository.apache.org/content/repositories/snapshots')

            // We attempt to find and load credentials from ~/.m2/settings.xml file that a user
            // has configured with the Apache release and snapshot staging credentials.
            // <settings>
            //   <servers>
            //     <server>
            //       <id>apache.releases.https</id>
            //       <username>USER_TOKEN</username>
            //       <password>PASS_TOKEN</password>
            //     </server>
            //     <server>
            //       <id>apache.snapshots.https</id>
            //       <username>USER_TOKEN</username>
            //       <password>PASS_TOKEN</password>
            //     </server>
            //   </servers>
            // </settings>
            def settingsXml = new File(System.getProperty('user.home'), '.m2/settings.xml')
            if (settingsXml.exists()) {
              def serverId = (isRelease() ? 'apache.releases.https' : 'apache.snapshots.https')
              def m2SettingCreds = new XmlSlurper().parse(settingsXml).servers.server.find { server -> serverId.equals(server.id.text()) }
              if (m2SettingCreds) {
                credentials {
                  username m2SettingCreds.username.text()
                  password m2SettingCreds.password.text()
                }
              }
            }
          }
        }

        publications {
          mavenJava(MavenPublication) {
            artifact shadowJar {
              // Strip the "shaded" classifier.
              classifier null
            }
            // TODO: Use the shadow test jar here instead of the test jar.
            artifact packageTests {
              classifier "tests"
            }
            artifact sourcesJar {
              classifier "sources"
            }
            artifact testSourcesJar {
              classifier "test-sources"
            }
            artifact javadocJar {
              classifier "javadoc"
            }

            pom.withXml {
              // Add Apache header.
              // TODO: Load this from file?
              def elem = asElement()
              def hdr = elem.getOwnerDocument().createComment(
  '''
    Licensed to the Apache Software Foundation (ASF) under one or more
    contributor license agreements.  See the NOTICE file distributed with
    this work for additional information regarding copyright ownership.
    The ASF licenses this file to You under the Apache License, Version 2.0
    (the "License"); you may not use this file except in compliance with
    the License.  You may obtain a copy of the License at
        http://www.apache.org/licenses/LICENSE-2.0
    Unless required by applicable law or agreed to in writing, software
    distributed under the License is distributed on an "AS IS" BASIS,
    WITHOUT WARRANTIES OR CONDITIONS OF ANY KIND, either express or implied.
    See the License for the specific language governing permissions and
    limitations under the License.
  ''')
              elem.insertBefore(hdr, elem.getFirstChild())

              def root = asNode()
              root.appendNode('name', project.description)
              root.appendNode('description', project.description)
              root.appendNode('url', POM_URL)
              root.appendNode('inceptionYear', POM_INCEPTION_YEAR)

              def licenseNode = root.appendNode('licenses').appendNode('license')
              licenseNode.appendNode('name', POM_LICENSE_NAME)
              licenseNode.appendNode('url', POM_LICENSE_URL)
              licenseNode.appendNode('distribution', POM_LICENSE_DIST)

              def scmNode = root.appendNode('scm')
              scmNode.appendNode('connection', POM_SCM_CONNECTION)
              scmNode.appendNode('developerConnection', POM_SCM_DEV_CONNECTION)
              scmNode.appendNode('url', POM_SCM_URL)

              def issueMgmtNode = root.appendNode('issueManagement')
              issueMgmtNode.appendNode('system', POM_ISSUE_MGMT_SYSTEM)
              issueMgmtNode.appendNode('url', POM_ISSUE_MGMT_URL)

              def mailingListsNode = root.appendNode('mailingLists')
              def devListNode = mailingListsNode.appendNode('mailingList')
              devListNode.appendNode('name', POM_DEV_LIST_NAME)
              devListNode.appendNode('subscribe', POM_DEV_LIST_SUB)
              devListNode.appendNode('unsubscribe', POM_DEV_LIST_UNSUB)
              devListNode.appendNode('post', POM_DEV_LIST_POST)
              devListNode.appendNode('archive', POM_DEV_LIST_ARCHIVE)
              def userListNode = mailingListsNode.appendNode('mailingList')
              userListNode.appendNode('name', POM_USER_LIST_NAME)
              userListNode.appendNode('subscribe', POM_USER_LIST_SUB)
              userListNode.appendNode('unsubscribe', POM_USER_LIST_UNSUB)
              userListNode.appendNode('post', POM_USER_LIST_POST)
              userListNode.appendNode('archive', POM_USER_LIST_ARCHIVE)
              def commitListNode = mailingListsNode.appendNode('mailingList')
              commitListNode.appendNode('name', POM_COMMIT_LIST_NAME)
              commitListNode.appendNode('subscribe', POM_COMMIT_LIST_SUB)
              commitListNode.appendNode('unsubscribe', POM_COMMIT_LIST_UNSUB)
              commitListNode.appendNode('post', POM_COMMIT_LIST_POST)
              commitListNode.appendNode('archive', POM_COMMIT_LIST_ARCHIVE)

              def developerNode = root.appendNode('developers').appendNode('developer')
              developerNode.appendNode('name', POM_DEVELOPER_NAME)
              developerNode.appendNode('email', POM_DEVELOPER_EMAIL)
              developerNode.appendNode('url', POM_DEVELOPER_URL)
              developerNode.appendNode('organization', POM_DEVELOPER_ORG)
              developerNode.appendNode('organizationUrl', POM_DEVELOPER_ORG_URL)

              // Iterate over the dependencies that would exist post shading,
              // adding a <dependency> node for each
              def dependenciesNode = root.appendNode('dependencies')
              configurations.shadow.allDependencies.each {
                def dependencyNode = dependenciesNode.appendNode('dependency')
                dependencyNode.appendNode('groupId', it.group)
                dependencyNode.appendNode('artifactId', it.name)
                dependencyNode.appendNode('version', it.version)

                // We use the runtime scope which forces all our consumers to declare what they
                // consume. TODO: Is this a good idea?
                dependencyNode.appendNode('scope', 'runtime')

                // Start with any exclusions that were added via configuration exclude rules.
                // Then add all the exclusions that are specific to the dependency (if any
                // were declared). Finally build the node that represents all exclusions.
                def exclusions = []
                exclusions += configurations.shadow.excludeRules
                if (it.hasProperty('excludeRules')) {
                  exclusions += it.excludeRules
                }
                if (!exclusions.empty) {
                  def exclusionsNode = dependencyNode.appendNode('exclusions')
                  for (ExcludeRule exclude : exclusions) {
                    def exclusionNode = exclusionsNode.appendNode('exclusion')
                    exclusionNode.appendNode('groupId', exclude.group)
                    exclusionNode.appendNode('artifactId', exclude.module)
                  }
                }
              }

              // create the sign pom artifact
              def pomFile = file("${project.buildDir}/generated-pom.xml")
              writeTo(pomFile)
              if (isRelease()) {
                def pomAscFile = signing.sign(pomFile).signatureFiles[0]
                artifact(pomAscFile) {
                  classifier = null
                  extension = 'pom.asc'
                }
              }
            }

            // create the signed artifacts
            if (isRelease()) {
              project.tasks.signArchives.signatureFiles.each {
                artifact(it) {
                  def matcher = it.file =~ /-(tests|sources|test-sources|javadoc)\.jar\.asc$/
                  if (matcher.find()) {
                    classifier = matcher.group(1)
                  } else {
                    classifier = null
                  }
                  extension = 'jar.asc'
                }
              }
            }
          }
        }
      }
    }

    // TODO: Figure out how to create ShadowJar task for ShadowTestJar here
    // that is extendable within each sub-project with any additional includes.
    // This could mirror the "shadowJar" configuration block.
    // Optionally, we could also copy the shading configuration from the main
    // source set and apply it here.
    //
    // Shading the test jar has a lot less need but can still be beneficial for
    // resolving class conflicts for tests during test execution or exposing
    // test libraries for users.
  }

  // Ban these dependencies from all configurations
  configurations.all {
    // guava-jdk5 brings in classes which conflict with guava
    exclude group: "com.google.guava", module: "guava-jdk5"
    // Ban the usage of the JDK tools as a library as this is system dependent
    exclude group: "jdk.tools", module: "jdk.tools"
    // protobuf-lite duplicates classes which conflict with protobuf-java
    exclude group: "com.google.protobuf", module: "protobuf-lite"
    // Exclude these test dependencies because they bundle other common
    // test libraries classes causing version conflicts. Users should rely
    // on using the yyy-core package instead of the yyy-all package.
    exclude group: "org.hamcrest", module: "hamcrest-all"
    exclude group: "org.mockito", module: "mockito-all"
  }

  // Force usage of the libraries defined within our common set found in the root
  // build.gradle instead of using Gradles default dependency resolution mechanism
  // which chooses the latest version available.
  //
  // TODO: Figure out whether we should force all dependency conflict resolution
  // to occur in the "shadow" and "shadowTest" configurations.
  configurations.all {
    resolutionStrategy {
      force library.java.values()
    }
  }

  // These directories for when build actions are delegated to Gradle
  def gradleAptGeneratedMain = "${project.buildDir}/generated/source/apt/main"
  def gradleAptGeneratedTest = "${project.buildDir}/generated/source/apt/test"

  // These directories for when build actions are executed by Idea
  // IntelliJ does not add these source roots (that it owns!) unless hinted
  def ideaRoot = "${project.projectDir}/out"
  def ideaAptGeneratedMain = "${ideaRoot}/production/classes/generated"
  def ideaAptGeneratedTest = "${ideaRoot}/test/classes/generated_test"

  idea {
    module {
      sourceDirs += file(gradleAptGeneratedMain)
      testSourceDirs += file(gradleAptGeneratedTest)

      sourceDirs += file(ideaAptGeneratedMain)
      testSourceDirs += file(ideaAptGeneratedTest)

      generatedSourceDirs += [
        file(gradleAptGeneratedMain),
        file(gradleAptGeneratedTest),
        file(ideaAptGeneratedMain),
        file(ideaAptGeneratedTest)
      ]

    }
  }
}

/*************************************************************************************************/

ext.applyGoNature = {
  println "applyGoNature with " + (it ? "$it" : "default configuration") + " for project $project.name"
  apply plugin: "com.github.blindpirate.gogradle"
  golang {
    goVersion = '1.9'
  }

  repositories {
    golang {
      // Gogradle doesn't like thrift: https://github.com/gogradle/gogradle/issues/183
      root 'git.apache.org/thrift.git'
      emptyDir()
    }
    golang {
      root 'github.com/apache/thrift'
      emptyDir()
    }
  }

  idea {
    module {
      // The gogradle plugin downloads all dependencies into the source tree here,
      // which is a path baked into golang
      excludeDirs += file("${project.path}/vendor")

      // gogradle's private working directory
      excludeDirs += file("${project.path}/.gogradle")
    }
  }
}

/*************************************************************************************************/

ext.applyDockerNature = {
  println "applyDockerNature with " + (it ? "$it" : "default configuration") + " for project $project.name"
  apply plugin: "com.palantir.docker"
  docker {
    noCache true
  }
}

// A class defining the set of configurable properties accepted by containerImageName.
class ContainerImageNameConfiguration {
  String root = null // Sets the docker repository root (optional).
  String name = null // Sets the short container image name, such as "go" (required).
  String tag  = null // Sets the image tag (optional).
}

// containerImageName returns a configurable container image name, by default a
// development image at bintray.io (see sdks/CONTAINERS.md):
//
//     $USER-docker-apache.bintray.io/beam/$NAME:latest
//
// Both the root and tag can be defined using properties or explicitly provided.
ext.containerImageName = {
  println "containerImageName with " + (it ? "$it" : "default configuration") + " for project $project.name"
  // Use the implicit it parameter of the closure to handle zero argument or one argument map calls.
  ContainerImageNameConfiguration configuration = it ? it as ContainerImageNameConfiguration : new ContainerImageNameConfiguration()

  if (configuration.root == null) {
    if (rootProject.hasProperty(["docker-repository-root"])) {
      configuration.root = rootProject["docker-repository-root"]
    } else {
      configuration.root = "${System.properties["user.name"]}-docker-apache.bintray.io/beam"
    }
  }
  if (configuration.tag == null) {
    if (rootProject.hasProperty(["docker-tag"])) {
      configuration.tag = rootProject["docker-tag"]
    } else {
      configuration.tag = 'latest'
    }
  }
  return "${configuration.root}/${configuration.name}:${configuration.tag}"
}

/*************************************************************************************************/

ext.applyGrpcNature = {
  println "applyGrpcNature with " + (it ? "$it" : "default configuration") + " for project $project.name"
  apply plugin: "com.google.protobuf"
  protobuf {
    protoc {
      // The artifact spec for the Protobuf Compiler
      artifact = "com.google.protobuf:protoc:3.2.0"
    }

    // Configure the codegen plugins
    plugins {
      // An artifact spec for a protoc plugin, with "grpc" as
      // the identifier, which can be referred to in the "plugins"
      // container of the "generateProtoTasks" closure.
      grpc {
        artifact = "io.grpc:protoc-gen-grpc-java:1.2.0"
      }
    }

    generateProtoTasks {
      ofSourceSet("main")*.plugins {
        // Apply the "grpc" plugin whose spec is defined above, without
        // options.  Note the braces cannot be omitted, otherwise the
        // plugin will not be added. This is because of the implicit way
        // NamedDomainObjectContainer binds the methods.
        grpc { }
      }
    }
  }

  def generatedProtoMainJavaDir = "${project.buildDir}/generated/source/proto/main/java"
  def generatedProtoTestJavaDir = "${project.buildDir}/generated/source/proto/test/java"
  def generatedGrpcMainJavaDir = "${project.buildDir}/generated/source/proto/main/grpc"
  def generatedGrpcTestJavaDir = "${project.buildDir}/generated/source/proto/test/grpc"
  idea {
    module {
      sourceDirs += file(generatedProtoMainJavaDir)
      generatedSourceDirs += file(generatedProtoMainJavaDir)

      testSourceDirs += file(generatedProtoTestJavaDir)
      generatedSourceDirs += file(generatedProtoTestJavaDir)

      sourceDirs += file(generatedGrpcMainJavaDir)
      generatedSourceDirs += file(generatedGrpcMainJavaDir)

      testSourceDirs += file(generatedGrpcTestJavaDir)
      generatedSourceDirs += file(generatedGrpcTestJavaDir)
    }
  }
}

/*************************************************************************************************/

// TODO: Decide whether this should be inlined into the one project that relies on it
// or be left here.
ext.applyAvroNature = {
  println "applyAvroNature with " + (it ? "$it" : "default configuration") + " for project $project.name"
  apply plugin: "com.commercehub.gradle.plugin.avro"
}

// A class defining the set of configurable properties for createJavaQuickstartValidationTask
class JavaQuickstartConfiguration {
  // Name for the quickstart is required.
  // Used both for the test name runQuickstartJava${name}
  // and also for the script name, quickstart-java-${name}.toLowerCase().
  String name

  // gcpProject sets the gcpProject argument when executing the quickstart.
  String gcpProject

  // gcsBucket sets the gcsProject argument when executing the quickstart.
  String gcsBucket
}

// Creates a task to run the quickstart for a runner.
// Releases version and URL, can be overriden for a RC release with
// ./gradlew :release:runQuickstartJava -Pver=2.3.0 -Prepourl=https://repository.apache.org/content/repositories/orgapachebeam-1027
ext.createJavaQuickstartValidationTask = {
  JavaQuickstartConfiguration config = it as JavaQuickstartConfiguration
  def taskName = "runQuickstartJava${config.name}"
  println "Generating :${taskName}"
  def releaseVersion = project.findProperty('ver') ?: version
  def releaseRepo = project.findProperty('repourl') ?: 'https://repository.apache.org/content/repositories/snapshots'
  def argsNeeded = ["--ver=${releaseVersion}", "--repourl=${releaseRepo}"]
  if (config.gcpProject) {
    argsNeeded.add("--gcpProject=${config.gcpProject}")
  }
  if (config.gcsBucket) {
    argsNeeded.add("--gcsBucket=${config.gcsBucket}")
  }
  project.evaluationDependsOn(':release')
  task "${taskName}" (dependsOn: ':release:classes', type: JavaExec) {
    main = "quickstart-java-${config.name}".toLowerCase()
    classpath = project(':release').sourceSets.main.runtimeClasspath
    args argsNeeded
  }
}<|MERGE_RESOLUTION|>--- conflicted
+++ resolved
@@ -495,31 +495,12 @@
     }
     artifacts.archives javadocJar
 
-    if (isRelease() || project.hasProperty('publishing')) {
-<<<<<<< HEAD
-      if (isRelease()) {
-        signing {
-          useGpgCmd()
-          required { isRelease() }
-          sign configurations.archives
-        }
-=======
-      apply plugin: "maven-publish"
+    if (isRelease()) {
       apply plugin: "signing"
-
       signing {
         useGpgCmd()
         required { isRelease() }
         sign configurations.archives
->>>>>>> 88d8a503
-      }
-
-      uploadArchives {
-        repositories {
-          mavenDeployer {
-            beforeDeployment { MavenDeployment deployment -> isRelease() && signing.signPom(deployment) }
-          }
-        }
       }
 
       model {
@@ -527,13 +508,21 @@
           destination = file("$buildDir/generated-pom.xml")
         }
         tasks.publishMavenJavaPublicationToMavenLocal {
-          if (isRelease()) {
-            dependsOn project.tasks.signArchives
-          }
+          dependsOn project.tasks.signArchives
         }
         tasks.publishMavenJavaPublicationToMavenRepository {
-          if (isRelease()) {
-            dependsOn project.tasks.signArchives
+          dependsOn project.tasks.signArchives
+        }
+      }
+    }
+
+    if (isRelease() || project.hasProperty('publishing')) {
+      apply plugin: "maven-publish"
+
+      uploadArchives {
+        repositories {
+          mavenDeployer {
+            beforeDeployment { MavenDeployment deployment -> isRelease() && signing.signPom(deployment) }
           }
         }
       }

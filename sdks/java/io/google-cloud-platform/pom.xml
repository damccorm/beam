<?xml version="1.0" encoding="UTF-8"?>
<!--
    Licensed to the Apache Software Foundation (ASF) under one or more
    contributor license agreements.  See the NOTICE file distributed with
    this work for additional information regarding copyright ownership.
    The ASF licenses this file to You under the Apache License, Version 2.0
    (the "License"); you may not use this file except in compliance with
    the License.  You may obtain a copy of the License at

       http://www.apache.org/licenses/LICENSE-2.0

    Unless required by applicable law or agreed to in writing, software
    distributed under the License is distributed on an "AS IS" BASIS,
    WITHOUT WARRANTIES OR CONDITIONS OF ANY KIND, either express or implied.
    See the License for the specific language governing permissions and
    limitations under the License.
-->
<project xmlns="http://maven.apache.org/POM/4.0.0" xmlns:xsi="http://www.w3.org/2001/XMLSchema-instance" xsi:schemaLocation="http://maven.apache.org/POM/4.0.0 http://maven.apache.org/xsd/maven-4.0.0.xsd">

  <modelVersion>4.0.0</modelVersion>

  <parent>
    <groupId>org.apache.beam</groupId>
    <artifactId>beam-sdks-java-io-parent</artifactId>
    <version>0.4.0-incubating-SNAPSHOT</version>
    <relativePath>../pom.xml</relativePath>
  </parent>

  <artifactId>beam-sdks-java-io-google-cloud-platform</artifactId>
  <name>Apache Beam :: SDKs :: Java :: IO :: Google Cloud Platform</name>
  <description>IO library to read and write Google Cloud Platform systems from Beam.</description>
  <packaging>jar</packaging>

  <properties>
    <bigtable.version>0.9.2</bigtable.version>
  </properties>

  <build>
    <plugins>
      <plugin>
        <groupId>org.apache.maven.plugins</groupId>
        <artifactId>maven-compiler-plugin</artifactId>
      </plugin>
      <plugin>
        <groupId>org.apache.maven.plugins</groupId>
        <artifactId>maven-surefire-plugin</artifactId>
        <configuration>
          <systemPropertyVariables>
            <beamUseDummyRunner>false</beamUseDummyRunner>
          </systemPropertyVariables>
        </configuration>
      </plugin>
      <plugin>
        <groupId>org.apache.maven.plugins</groupId>
        <artifactId>maven-source-plugin</artifactId>
      </plugin>
      <plugin>
        <groupId>org.apache.maven.plugins</groupId>
        <artifactId>maven-jar-plugin</artifactId>
      </plugin>
      <plugin>
        <groupId>org.apache.maven.plugins</groupId>
        <artifactId>maven-checkstyle-plugin</artifactId>
      </plugin>

      <!-- Integration Tests -->
      <plugin>
        <groupId>org.apache.maven.plugins</groupId>
        <artifactId>maven-failsafe-plugin</artifactId>
        <configuration>
          <useManifestOnlyJar>false</useManifestOnlyJar>
        </configuration>
        <executions>
          <execution>
            <goals>
              <goal>integration-test</goal>
              <goal>verify</goal>
            </goals>
            <configuration>
              <parallel>all</parallel>
              <threadCount>4</threadCount>
              <systemPropertyVariables>
                <beamTestPipelineOptions>${integrationTestPipelineOptions}</beamTestPipelineOptions>
              </systemPropertyVariables>
            </configuration>
          </execution>
        </executions>
      </plugin>
    </plugins>
  </build>

  <dependencies>
    <dependency>
      <groupId>org.apache.beam</groupId>
      <artifactId>beam-sdks-java-core</artifactId>
    </dependency>

    <!-- Build dependencies -->

    <dependency>
      <groupId>com.fasterxml.jackson.core</groupId>
      <artifactId>jackson-annotations</artifactId>
    </dependency>

    <dependency>
      <groupId>com.google.apis</groupId>
      <artifactId>google-api-services-bigquery</artifactId>
    </dependency>

    <dependency>
      <groupId>com.google.cloud.bigdataoss</groupId>
      <artifactId>util</artifactId>
    </dependency>

    <dependency>
      <groupId>com.google.cloud.datastore</groupId>
      <artifactId>datastore-v1-proto-client</artifactId>
    </dependency>

    <dependency>
      <groupId>com.google.cloud.datastore</groupId>
      <artifactId>datastore-v1-protos</artifactId>
<<<<<<< HEAD
=======
    </dependency>

    <dependency>
      <groupId>com.google.protobuf</groupId>
      <artifactId>protobuf-lite</artifactId>
>>>>>>> f2fe1ae4
    </dependency>

    <dependency>
      <groupId>io.grpc</groupId>
      <artifactId>grpc-core</artifactId>
    </dependency>

    <dependency>
      <groupId>joda-time</groupId>
      <artifactId>joda-time</artifactId>
    </dependency>

    <dependency>
      <groupId>com.google.cloud.bigtable</groupId>
      <artifactId>bigtable-protos</artifactId>
      <version>${bigtable.version}</version>
      <exclusions>
        <exclusion>
          <groupId>com.google.code.findbugs</groupId>
          <artifactId>jsr305</artifactId>
        </exclusion>
      </exclusions>
    </dependency>

    <dependency>
      <groupId>com.google.cloud.bigtable</groupId>
      <artifactId>bigtable-client-core</artifactId>
      <version>${bigtable.version}</version>
      <exclusions>
        <exclusion>
          <groupId>com.google.code.findbugs</groupId>
          <artifactId>jsr305</artifactId>
        </exclusion>
      </exclusions>
    </dependency>

    <dependency>
      <groupId>com.google.api-client</groupId>
      <artifactId>google-api-client</artifactId>
    </dependency>

    <dependency>
      <groupId>com.google.http-client</groupId>
      <artifactId>google-http-client</artifactId>
    </dependency>

    <dependency>
      <groupId>com.google.http-client</groupId>
      <artifactId>google-http-client-jackson2</artifactId>
    </dependency>

    <dependency>
      <groupId>com.google.oauth-client</groupId>
      <artifactId>google-oauth-client</artifactId>
    </dependency>

    <dependency>
      <groupId>org.slf4j</groupId>
      <artifactId>slf4j-api</artifactId>
    </dependency>

    <dependency>
      <groupId>com.google.guava</groupId>
      <artifactId>guava</artifactId>
    </dependency>

    <dependency>
      <groupId>com.google.protobuf</groupId>
      <artifactId>protobuf-java</artifactId>
    </dependency>

    <dependency>
      <groupId>com.google.code.findbugs</groupId>
      <artifactId>annotations</artifactId>
    </dependency>

    <dependency>
      <groupId>io.netty</groupId>
      <artifactId>netty-tcnative-boringssl-static</artifactId>
      <version>1.1.33.Fork18</version>
      <scope>runtime</scope>
    </dependency>

    <dependency>
      <groupId>org.apache.avro</groupId>
      <artifactId>avro</artifactId>
    </dependency>

    <dependency>
      <groupId>com.google.auto.value</groupId>
      <artifactId>auto-value</artifactId>
      <scope>provided</scope>
    </dependency>

    <!--  test -->
    <dependency>
      <groupId>org.apache.beam</groupId>
      <artifactId>beam-sdks-java-core</artifactId>
      <classifier>tests</classifier>
      <scope>test</scope>
    </dependency>

    <dependency>
      <groupId>org.apache.beam</groupId>
      <artifactId>beam-runners-direct-java</artifactId>
      <version>${project.version}</version>
      <scope>test</scope>
    </dependency>

    <dependency>
      <groupId>org.apache.beam</groupId>
      <artifactId>beam-runners-google-cloud-dataflow-java</artifactId>
      <version>${project.version}</version>
      <scope>test</scope>
    </dependency>

    <dependency>
      <groupId>org.hamcrest</groupId>
      <artifactId>hamcrest-all</artifactId>
      <scope>test</scope>
    </dependency>

    <dependency>
      <groupId>org.mockito</groupId>
      <artifactId>mockito-all</artifactId>
      <scope>test</scope>
    </dependency>

    <dependency>
      <groupId>junit</groupId>
      <artifactId>junit</artifactId>
      <scope>test</scope>
    </dependency>

    <dependency>
      <groupId>org.slf4j</groupId>
      <artifactId>slf4j-jdk14</artifactId>
      <scope>test</scope>
    </dependency>
  </dependencies>

</project><|MERGE_RESOLUTION|>--- conflicted
+++ resolved
@@ -120,14 +120,11 @@
     <dependency>
       <groupId>com.google.cloud.datastore</groupId>
       <artifactId>datastore-v1-protos</artifactId>
-<<<<<<< HEAD
-=======
     </dependency>
 
     <dependency>
       <groupId>com.google.protobuf</groupId>
       <artifactId>protobuf-lite</artifactId>
->>>>>>> f2fe1ae4
     </dependency>
 
     <dependency>
